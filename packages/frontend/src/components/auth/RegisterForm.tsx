--- conflicted
+++ resolved
@@ -1,11 +1,7 @@
 import React, { useState } from 'react';
 import { useMutation } from '@apollo/client';
 import { Link, useNavigate } from 'react-router-dom';
-<<<<<<< HEAD
-import { REGISTER_USER } from '../../graphql/queries.ts';
-=======
 import { REGISTER_USER_WITH_PASSWORD } from '../../graphql/queries.ts';
->>>>>>> a9642770
 import { validateRegistrationForm } from '../../utils/validation.ts';
 
 /**
